--- conflicted
+++ resolved
@@ -194,19 +194,6 @@
                 <version>2.3.1</version>
             </dependency>
             <dependency>
-<<<<<<< HEAD
-=======
-                <groupId>org.jline</groupId>
-                <artifactId>jline</artifactId>
-                <version>3.11.0</version>
-            </dependency>
-            <dependency>
-                <groupId>org.jline</groupId>
-                <artifactId>jline-terminal-jansi</artifactId>
-                <version>3.11.0</version>
-            </dependency>
-            <dependency>
->>>>>>> d27b2a00
                 <groupId>org.jasypt</groupId>
                 <artifactId>jasypt</artifactId>
                 <version>1.9.2</version>
