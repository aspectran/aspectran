--- conflicted
+++ resolved
@@ -1,96 +1,91 @@
-# [Aspectran](http://www.aspectran.com)
-[![Build Status](https://travis-ci.org/aspectran-projects/aspectran.svg)](https://travis-ci.org/aspectran-projects/aspectran)
-[![Dependency Status](https://www.versioneye.com/user/projects/56eec08e35630e0029dafca6/badge.svg?style=flat)](https://www.versioneye.com/user/projects/56eec08e35630e0029dafca6)
-[![Maven central](https://maven-badges.herokuapp.com/maven-central/com.aspectran/aspectran/badge.svg)](https://maven-badges.herokuapp.com/maven-central/com.aspectran/aspectran)
-<<<<<<< HEAD
-[![Apache 2](http://img.shields.io/badge/license-Apache%202-red.svg)](http://www.apache.org/licenses/LICENSE-2.0)
-[![Analytics](https://ga-beacon.appspot.com/UA-66807210-1/aspectran/aspectran-readme?pixel)](https://github.com/aspectran-projects/aspectran)
-=======
-[![License](http://img.shields.io/:license-apache-brightgreen.svg)](http://www.apache.org/licenses/LICENSE-2.0.html)
-[![Analytics](https://ga-beacon.appspot.com/UA-66807210-1/aspectran/aspectran-readme?pixel)](https://github.com/aspectran/aspectran)
->>>>>>> 5b15df0e
-
-![aspectran](http://www.aspectran.com/images/header_aspectran.png)
-
-Aspectran은 엔터프라이즈급 자바 웹 응용 프로그램을 구축하기 위한 가볍고 확장 가능한 프레임워크입니다.
-
-*Aspectran 은 방대한 개념으로 포장되어 있지 않습니다.*  
-*Aspectran 은 생소한 개념을 창조하지 않습니다.*  
-*Aspectran 의 직관적인 몇 가지의 개념으로 명확하고 신뢰할 수 있는 결과물을 만들 수 있습니다.*  
-
-8년 전 *Aspectran* 이라는 프레임워크를 만들어야겠다는 생각을 했을 때 그 때의 설레임은 아직도 가슴 한 켠에 남아 있습니다.
-작고 빠른 프레임워크를 만들기 위해 잘 알려진 범용 라이브러리에 의존하기 보다는 최적화된 기능을 직접 구현하는데 중점을 두었습니다.
-
-Aspectran은 현존하는 자바 기반 프레임워크의 핵심 기술을 대부분 수용하면서 새롭게 디자인된 초경량 프레임워크입니다.
-다음과 같은 목적을 달성하기 위해 디자인되었습니다.
-
-* POJO(*Plain Old Java Object*) 방식의 프로그래밍을 지향합니다.  
-  특정 클래스를 상속받아서 기능을 확장하는 방식이 아니고, 실제 필요한 핵심 로직과 기능 구현에만 집중할 수 있습니다.
-  결과 값은 가장 간단한 자바 오브젝트에 담아서 반환하면 됩니다.
-* 제어 반전(*Inversion of Control, IoC*)을 지원합니다.  
-  프레임워크가 전체적인 흐름을 제어하면서 개발자가 작성한 모듈의 기능을 호출하는 방식입니다.
-  객체에 대한 생성 및 생명주기를 관리할 수 있는 기능을 제공하며, 개발자는 비즈니스 로직에 집중하여 개발할 수 있게 됩니다.
-* 의존성 주입(*Dependency Injection, DI*)을 지원합니다.  
-  프레임워크가 실행시에 서로 의존하는 모듈을 연결합니다.
-  모듈 간의 낮은 결합도를 유지할 수 있고, 코드 재사용성을 높일 수 있습니다.
-* 관점 지향 프로그래밍(*Aspect-Oriented Programming, AOP*)을 지원합니다.  
-  핵심 기능과 부가적인 기능을 분리해서 코드를 작성할 수 있습니다.
-  핵심 기능이 구현된 이후에 트랜잭션이나 로깅, 보안, 예외처리와 관련된 기능을 핵심 기능과 결합할 수 있습니다.
-* RESTful 웹서비스 구축 환경을 지원합니다.
-
-## 주요 패키지 구조
-
-```
-com.aspectran
-├── core          핵심 기능 패키지
-│   ├── activity    요청, 처리, 응답을 처리하는 패키지
-│   ├── adapter     핵심 기능과 구현 기능간의 인터페이스를 위한 패키지
-│   ├── context     공통 모듈 및 구동 환경을 구성하기 위한 패키지
-│   ├── service     핵심 기능 서비스를 제공하기 위한 패키지
-│   └── util        공통 유틸리티 패키지
-├── console       Console Application 실행환경에서 핵심 기능을 제공하기 위한 패키지
-│   ├── activity    Console Application 실행환경에서 요청, 처리, 응답을 처리하는 패키지
-│   ├── adapter     Console Application 실행환경과 핵심 기능 간의 인터페이스를 위한 패키지
-│   └── service     입력한 명령을 해석해서 핵심 기능 서비스를 호출하는 역할을 하는 패키지
-├── scheduler     핵심 기능을 상속받아서 Scheduler를 구현한 패키지
-│   ├── activity    Job을 실행하기 위한 패키지
-│   ├── adapter     Scheduler와 핵심 기능 간의 인터페이스를 위한 패키지
-│   └── service     Scheduler 서비스를 제어하기 위한 패키지
-└── web           Web 환경에서 핵심 기능을 제공하기 위한 패키지
-    ├── activity    Web 환경의 요청, 처리, 응답을 처리하기 위한 패키지
-    ├── adapter     Web 환경과 핵심 기능 간의 인터페이스를 위한 패키지
-    ├── service     Web 환경에서 핵심 기능 서비스를 제공하기 위한 패키지
-    └── startup     Web 환경에서 핵심 기능 서비스를 구동하기 위한 패키지
-```
-
-## [Quick Start Guide](http://www.aspectran.com/getting-started/quickstart/)
-간단한 웹 어플리케이션을 만드는 과정을 예로 들면서 Aspectran의 기본적인 사용방법과 특징을 파악할 수 있습니다.
-
-## [Download](http://www.aspectran.com/getting-started/download/)
-Aspectran 라이브러리를 적접 다운로드 받는 경로를 안내하고, Maven 사용자를 위한 Aspectran Atifact 정보를 제공합니다.
-
-## [User Guides](http://www.aspectran.com/docs/guides/)
-Aspectran 사용자를 위한 유저 가이드 문서를 제공합니다.
-
-## [API Reference](http://www.aspectran.com/docs/api/)
-Aspectran API 문서를 제공합니다.
-* [http://api.aspectran.com/2.4.1/](http://api.aspectran.com/)
-
-## [FAQ](http://www.aspectran.com/docs/faq/)
-Aspectran과 관련해 자주 묻는 질문을 모았습니다.  
-찾으시는 질문이 없거나 더 자세한 문의를 원하시면 [Contact](/contact/) 페이지 또는 [Aspectran Issues](https://github.com/aspectran/aspectran/issues)에 질문 또는 의견을 남겨 주시기 바랍니다.
-
-## [Changelog](http://www.aspectran.com/docs/changelog/)
-Aspectran의 주요 변경 이력에 대한 정보를 제공합니다.  
-
-## [Modules](http://www.aspectran.com/modules/)
-외부 라이브러리 연동에 필요한 자바 소스 패키지와 설정 메타데이터를 모듈 형태로 제공합니다.
-* [https://github.com/aspectran/aspectran-modules](https://github.com/aspectran/aspectran-modules)
-
-## [Examples](http://www.aspectran.com/examples/)
-Aspectran을 이용해서 만든 예제 응용 프로그램을 제공하고 있습니다.  
-대부분의 예제 응용 프로그램은 구글 클라우드 환경에서 구동하고 있기 때문에 직접 실행해 볼 수 있습니다.
-* [https://github.com/aspectran-guides](https://github.com/aspectran-guides)
-
-## License
-Aspectran is freely usable, licensed under the [Apache 2.0 license](http://www.apache.org/licenses/LICENSE-2.0).
+# [Aspectran](http://www.aspectran.com)
+[![Build Status](https://travis-ci.org/aspectran/aspectran.svg)](https://travis-ci.org/aspectran/aspectran)
+[![Dependency Status](https://www.versioneye.com/user/projects/56eec08e35630e0029dafca6/badge.svg?style=flat)](https://www.versioneye.com/user/projects/56eec08e35630e0029dafca6)
+[![Maven central](https://maven-badges.herokuapp.com/maven-central/com.aspectran/aspectran/badge.svg)](https://maven-badges.herokuapp.com/maven-central/com.aspectran/aspectran)
+[![License](http://img.shields.io/:license-apache-brightgreen.svg)](http://www.apache.org/licenses/LICENSE-2.0.html)
+[![Analytics](https://ga-beacon.appspot.com/UA-66807210-1/aspectran/aspectran-readme?pixel)](https://github.com/aspectran/aspectran)
+
+![aspectran](http://www.aspectran.com/images/header_aspectran.png)
+
+Aspectran은 엔터프라이즈급 자바 웹 응용 프로그램을 구축하기 위한 가볍고 확장 가능한 프레임워크입니다.
+
+*Aspectran 은 방대한 개념으로 포장되어 있지 않습니다.*  
+*Aspectran 은 생소한 개념을 창조하지 않습니다.*  
+*Aspectran 의 직관적인 몇 가지의 개념으로 명확하고 신뢰할 수 있는 결과물을 만들 수 있습니다.*  
+
+8년 전 *Aspectran* 이라는 프레임워크를 만들어야겠다는 생각을 했을 때 그 때의 설레임은 아직도 가슴 한 켠에 남아 있습니다.
+작고 빠른 프레임워크를 만들기 위해 잘 알려진 범용 라이브러리에 의존하기 보다는 최적화된 기능을 직접 구현하는데 중점을 두었습니다.
+
+Aspectran은 현존하는 자바 기반 프레임워크의 핵심 기술을 대부분 수용하면서 새롭게 디자인된 초경량 프레임워크입니다.
+다음과 같은 목적을 달성하기 위해 디자인되었습니다.
+
+* POJO(*Plain Old Java Object*) 방식의 프로그래밍을 지향합니다.  
+  특정 클래스를 상속받아서 기능을 확장하는 방식이 아니고, 실제 필요한 핵심 로직과 기능 구현에만 집중할 수 있습니다.
+  결과 값은 가장 간단한 자바 오브젝트에 담아서 반환하면 됩니다.
+* 제어 반전(*Inversion of Control, IoC*)을 지원합니다.  
+  프레임워크가 전체적인 흐름을 제어하면서 개발자가 작성한 모듈의 기능을 호출하는 방식입니다.
+  객체에 대한 생성 및 생명주기를 관리할 수 있는 기능을 제공하며, 개발자는 비즈니스 로직에 집중하여 개발할 수 있게 됩니다.
+* 의존성 주입(*Dependency Injection, DI*)을 지원합니다.  
+  프레임워크가 실행시에 서로 의존하는 모듈을 연결합니다.
+  모듈 간의 낮은 결합도를 유지할 수 있고, 코드 재사용성을 높일 수 있습니다.
+* 관점 지향 프로그래밍(*Aspect-Oriented Programming, AOP*)을 지원합니다.  
+  핵심 기능과 부가적인 기능을 분리해서 코드를 작성할 수 있습니다.
+  핵심 기능이 구현된 이후에 트랜잭션이나 로깅, 보안, 예외처리와 관련된 기능을 핵심 기능과 결합할 수 있습니다.
+* RESTful 웹서비스 구축 환경을 지원합니다.
+
+## 주요 패키지 구조
+
+```
+com.aspectran
+├── core          핵심 기능 패키지
+│   ├── activity    요청, 처리, 응답을 처리하는 패키지
+│   ├── adapter     핵심 기능과 구현 기능간의 인터페이스를 위한 패키지
+│   ├── context     공통 모듈 및 구동 환경을 구성하기 위한 패키지
+│   ├── service     핵심 기능 서비스를 제공하기 위한 패키지
+│   └── util        공통 유틸리티 패키지
+├── console       Console Application 실행환경에서 핵심 기능을 제공하기 위한 패키지
+│   ├── activity    Console Application 실행환경에서 요청, 처리, 응답을 처리하는 패키지
+│   ├── adapter     Console Application 실행환경과 핵심 기능 간의 인터페이스를 위한 패키지
+│   └── service     입력한 명령을 해석해서 핵심 기능 서비스를 호출하는 역할을 하는 패키지
+├── scheduler     핵심 기능을 상속받아서 Scheduler를 구현한 패키지
+│   ├── activity    Job을 실행하기 위한 패키지
+│   ├── adapter     Scheduler와 핵심 기능 간의 인터페이스를 위한 패키지
+│   └── service     Scheduler 서비스를 제어하기 위한 패키지
+└── web           Web 환경에서 핵심 기능을 제공하기 위한 패키지
+    ├── activity    Web 환경의 요청, 처리, 응답을 처리하기 위한 패키지
+    ├── adapter     Web 환경과 핵심 기능 간의 인터페이스를 위한 패키지
+    ├── service     Web 환경에서 핵심 기능 서비스를 제공하기 위한 패키지
+    └── startup     Web 환경에서 핵심 기능 서비스를 구동하기 위한 패키지
+```
+
+## [Quick Start Guide](http://www.aspectran.com/getting-started/quickstart/)
+간단한 웹 어플리케이션을 만드는 과정을 예로 들면서 Aspectran의 기본적인 사용방법과 특징을 파악할 수 있습니다.
+
+## [Download](http://www.aspectran.com/getting-started/download/)
+Aspectran 라이브러리를 적접 다운로드 받는 경로를 안내하고, Maven 사용자를 위한 Aspectran Atifact 정보를 제공합니다.
+
+## [User Guides](http://www.aspectran.com/docs/guides/)
+Aspectran 사용자를 위한 유저 가이드 문서를 제공합니다.
+
+## [API Reference](http://www.aspectran.com/docs/api/)
+Aspectran API 문서를 제공합니다.
+* [http://api.aspectran.com/2.4.1/](http://api.aspectran.com/)
+
+## [FAQ](http://www.aspectran.com/docs/faq/)
+Aspectran과 관련해 자주 묻는 질문을 모았습니다.  
+찾으시는 질문이 없거나 더 자세한 문의를 원하시면 [Contact](/contact/) 페이지 또는 [Aspectran Issues](https://github.com/aspectran/aspectran/issues)에 질문 또는 의견을 남겨 주시기 바랍니다.
+
+## [Changelog](http://www.aspectran.com/docs/changelog/)
+Aspectran의 주요 변경 이력에 대한 정보를 제공합니다.  
+
+## [Modules](http://www.aspectran.com/modules/)
+외부 라이브러리 연동에 필요한 자바 소스 패키지와 설정 메타데이터를 모듈 형태로 제공합니다.
+* [https://github.com/aspectran/aspectran-modules](https://github.com/aspectran/aspectran-modules)
+
+## [Examples](http://www.aspectran.com/examples/)
+Aspectran을 이용해서 만든 예제 응용 프로그램을 제공하고 있습니다.  
+대부분의 예제 응용 프로그램은 구글 클라우드 환경에서 구동하고 있기 때문에 직접 실행해 볼 수 있습니다.
+* [https://github.com/aspectran-guides](https://github.com/aspectran-guides)
+
+## License
+Aspectran is freely usable, licensed under the [Apache 2.0 license](http://www.apache.org/licenses/LICENSE-2.0).