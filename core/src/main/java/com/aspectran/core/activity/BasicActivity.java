/*
 * Copyright (c) 2008-2017 The Aspectran Project
 *
 * Licensed under the Apache License, Version 2.0 (the "License");
 * you may not use this file except in compliance with the License.
 * You may obtain a copy of the License at
 *
 *     http://www.apache.org/licenses/LICENSE-2.0
 *
 * Unless required by applicable law or agreed to in writing, software
 * distributed under the License is distributed on an "AS IS" BASIS,
 * WITHOUT WARRANTIES OR CONDITIONS OF ANY KIND, either express or implied.
 * See the License for the specific language governing permissions and
 * limitations under the License.
 */
package com.aspectran.core.activity;

import com.aspectran.core.activity.aspect.AspectAdviceException;
import com.aspectran.core.activity.process.action.ActionExecutionException;
import com.aspectran.core.activity.process.action.Executable;
import com.aspectran.core.activity.process.result.ActionResult;
import com.aspectran.core.context.ActivityContext;
import com.aspectran.core.context.rule.AspectAdviceRule;
import com.aspectran.core.context.rule.ExceptionRule;
import com.aspectran.core.context.rule.ExceptionThrownRule;
import com.aspectran.core.context.rule.type.ActionType;
import com.aspectran.core.util.logging.Log;
import com.aspectran.core.util.logging.LogFactory;

import java.util.List;
import java.util.Map;

/**
 * The Class BasicActivity.
 *
 * <p>Created: 2016. 9. 10.</p>
 */
public abstract class BasicActivity extends AbstractActivity {

    private static final Log log = LogFactory.getLog(BasicActivity.class);

    /**
     * Instantiates a new BasicActivity.
     *
     * @param context the activity context
     */
    public BasicActivity(ActivityContext context) {
        super(context);
    }

    /**
     * Executes advice action.
     *
     * @param action the executable action
     */
    protected void executeAdvice(Executable action) {
        if (log.isDebugEnabled()) {
            log.debug("action " + action);
        }

        try {
            Object resultValue = action.execute(this);

            if (log.isTraceEnabled()) {
                log.trace("actionResult " + resultValue);
            }
        } catch (Exception e) {
            setRaisedException(e);
            throw new ActionExecutionException("Failed to execute advice action " + action, e);
        }
    }

    @Override
    public void executeAdvice(List<AspectAdviceRule> aspectAdviceRuleList) {
        for (AspectAdviceRule aspectAdviceRule : aspectAdviceRuleList) {
            executeAdvice(aspectAdviceRule, false);
        }
    }

    @Override
    public void executeAdviceWithoutThrow(List<AspectAdviceRule> aspectAdviceRuleList) {
        for (AspectAdviceRule aspectAdviceRule : aspectAdviceRuleList) {
            executeAdvice(aspectAdviceRule, true);
        }
    }

    @Override
    public void executeAdvice(AspectAdviceRule aspectAdviceRule) {
        executeAdvice(aspectAdviceRule, false);
    }

    @Override
    public void executeAdviceWithoutThrow(AspectAdviceRule aspectAdviceRule) {
        executeAdvice(aspectAdviceRule, true);
    }

    /**
     * Executes advice action.
     *
     * @param aspectAdviceRule the aspect advice rule
     * @param noThrow whether or not throw exception
     */
    private void executeAdvice(AspectAdviceRule aspectAdviceRule, boolean noThrow) {
        if (isExceptionRaised() && aspectAdviceRule.getExceptionRule() != null) {
            try {
                handleException(aspectAdviceRule.getExceptionRule());
            } catch (Exception e) {
                if (aspectAdviceRule.getAspectRule().isIsolated()) {
                    log.error("Failed to execute isolated advice action " + aspectAdviceRule, e);
                } else {
                    if (noThrow) {
                        log.error("Failed to execute advice action " + aspectAdviceRule, e);
                    } else {
<<<<<<< HEAD
                        throw new AspectAdviceException("Failed to execute advice action " + aspectAdviceRule,
                                aspectAdviceRule, e);
=======
                        throw new AspectAdviceException("Failed to execute advice action " +
                                aspectAdviceRule, aspectAdviceRule, e);
>>>>>>> 2803ffc1
                    }
                }
            }
        }

        Executable action = aspectAdviceRule.getExecutableAction();
        if (action != null) {
            try {
                if (action.getActionType() == ActionType.BEAN) {
                    // If Aspect Advice Bean ID is specified
                    if (aspectAdviceRule.getAdviceBeanId() != null) {
                        Object adviceBean = getAspectAdviceBean(aspectAdviceRule.getAspectId());
                        if (adviceBean == null) {
                            if (aspectAdviceRule.getAdviceBeanClass() != null) {
                                adviceBean = getBean(aspectAdviceRule.getAdviceBeanClass());
                            } else {
                                adviceBean = getBean(aspectAdviceRule.getAdviceBeanId());
                            }
                            putAspectAdviceBean(aspectAdviceRule.getAspectId(), adviceBean);
                        }
                    }
                } else if (action.getActionType() == ActionType.METHOD) {
                    // If Annotated Aspect
                    Object adviceBean = getAspectAdviceBean(aspectAdviceRule.getAspectId());
                    if (adviceBean == null) {
                        adviceBean = getConfigBean(aspectAdviceRule.getAdviceBeanClass());
                        putAspectAdviceBean(aspectAdviceRule.getAspectId(), adviceBean);
                    }
                }

                Object result = action.execute(this);

                if (result != null && result != ActionResult.NO_RESULT) {
                    putAdviceResult(aspectAdviceRule, result);

                    if (action.getActionType() == ActionType.ECHO) {
                        @SuppressWarnings("unchecked")
                        Map<String, Object> echos = (Map<String, Object>)result;
                        for (Map.Entry<String, Object> item : echos.entrySet()) {
                            getRequestAdapter().setAttribute(item.getKey(), item.getValue());
                        }
                    }
                }

                if (log.isTraceEnabled()) {
                    log.trace("adviceActionResult " + result);
                }
            } catch(Exception e) {
                if (aspectAdviceRule.getAspectRule().isIsolated()) {
                    log.error("Failed to execute an isolated advice action " + aspectAdviceRule, e);
                } else {
                    setRaisedException(e);
                    if (noThrow) {
                        log.error("Failed to execute an advice action " + aspectAdviceRule, e);
                    } else {
<<<<<<< HEAD
                        throw new AspectAdviceException("Failed to execute an advice action " + aspectAdviceRule,
                                aspectAdviceRule, e);
=======
                        throw new AspectAdviceException("Failed to execute an advice action " +
                                aspectAdviceRule, aspectAdviceRule, e);
>>>>>>> 2803ffc1
                    }
                }
            }
        }
    }

    @Override
    public void handleException(List<ExceptionRule> exceptionRuleList) {
        for (ExceptionRule exceptionRule : exceptionRuleList) {
            handleException(exceptionRule);
        }
    }

    protected void handleException(ExceptionRule exceptionRule) {
        if (log.isDebugEnabled()) {
            log.debug("Handling the Exception Raised: " + getRootCauseOfRaisedException());
        }

        ExceptionThrownRule exceptionThrownRule = exceptionRule.getExceptionThrownRule(getRaisedException());
        if (exceptionThrownRule != null) {
            Executable action = exceptionThrownRule.getExecutableAction();
            if (action != null) {
                executeAdvice(action);
            }
        }
    }

}<|MERGE_RESOLUTION|>--- conflicted
+++ resolved
@@ -111,13 +111,8 @@
                     if (noThrow) {
                         log.error("Failed to execute advice action " + aspectAdviceRule, e);
                     } else {
-<<<<<<< HEAD
-                        throw new AspectAdviceException("Failed to execute advice action " + aspectAdviceRule,
-                                aspectAdviceRule, e);
-=======
                         throw new AspectAdviceException("Failed to execute advice action " +
                                 aspectAdviceRule, aspectAdviceRule, e);
->>>>>>> 2803ffc1
                     }
                 }
             }
@@ -173,13 +168,8 @@
                     if (noThrow) {
                         log.error("Failed to execute an advice action " + aspectAdviceRule, e);
                     } else {
-<<<<<<< HEAD
-                        throw new AspectAdviceException("Failed to execute an advice action " + aspectAdviceRule,
-                                aspectAdviceRule, e);
-=======
                         throw new AspectAdviceException("Failed to execute an advice action " +
                                 aspectAdviceRule, aspectAdviceRule, e);
->>>>>>> 2803ffc1
                     }
                 }
             }
