<project xmlns="http://maven.apache.org/POM/4.0.0" xmlns:xsi="http://www.w3.org/2001/XMLSchema-instance"
    xsi:schemaLocation="http://maven.apache.org/POM/4.0.0 http://maven.apache.org/xsd/maven-4.0.0.xsd">
    <modelVersion>4.0.0</modelVersion>

    <parent>
        <groupId>com.aspectran</groupId>
        <artifactId>aspectran</artifactId>
<<<<<<< HEAD
        <version>5.0.0</version>
=======
        <version>5.1.0-SNAPSHOT</version>
>>>>>>> 173b7b56
    </parent>

    <artifactId>aspectran-with-jetty</artifactId>
    <packaging>jar</packaging>

    <name>Aspectran with Jetty</name>
    <description>Add-on package for embedding Jetty</description>

    <licenses>
        <license>
            <name>Apache License, Version 2.0</name>
            <url>http://www.apache.org/licenses/LICENSE-2.0</url>
        </license>
    </licenses>
    <inceptionYear>2008</inceptionYear>

    <properties>
        <main.basedir>${project.parent.basedir}</main.basedir>
    </properties>

    <dependencies>
        <dependency>
            <groupId>com.aspectran</groupId>
            <artifactId>aspectran-web</artifactId>
        </dependency>
        <!-- Jetty dependencies -->
        <dependency>
            <groupId>org.eclipse.jetty</groupId>
            <artifactId>jetty-server</artifactId>
            <version>9.4.9.v20180320</version>
        </dependency>
        <dependency>
            <groupId>org.eclipse.jetty</groupId>
            <artifactId>jetty-servlet</artifactId>
            <version>9.4.9.v20180320</version>
        </dependency>
        <dependency>
            <groupId>org.eclipse.jetty</groupId>
            <artifactId>jetty-webapp</artifactId>
            <version>9.4.9.v20180320</version>
        </dependency>
        <dependency>
            <groupId>org.eclipse.jetty</groupId>
            <artifactId>jetty-servlets</artifactId>
            <version>9.4.9.v20180320</version>
        </dependency>
        <dependency>
            <groupId>org.eclipse.jetty</groupId>
            <artifactId>jetty-annotations</artifactId>
            <version>9.4.9.v20180320</version>
        </dependency>
        <!-- JSP dependencies -->
        <dependency>
            <groupId>org.eclipse.jetty</groupId>
            <artifactId>apache-jsp</artifactId>
            <version>9.4.9.v20180320</version>
        </dependency>
    </dependencies>
</project><|MERGE_RESOLUTION|>--- conflicted
+++ resolved
@@ -5,11 +5,7 @@
     <parent>
         <groupId>com.aspectran</groupId>
         <artifactId>aspectran</artifactId>
-<<<<<<< HEAD
-        <version>5.0.0</version>
-=======
         <version>5.1.0-SNAPSHOT</version>
->>>>>>> 173b7b56
     </parent>
 
     <artifactId>aspectran-with-jetty</artifactId>
