<?xml version="1.0" encoding="UTF-8"?>
<!--
    Copyright (c) 2008-2021 The Aspectran Project

    Licensed under the Apache License, Version 2.0 (the "License");
    you may not use this file except in compliance with the License.
    You may obtain a copy of the License at

        http://www.apache.org/licenses/LICENSE-2.0

    Unless required by applicable law or agreed to in writing, software
    distributed under the License is distributed on an "AS IS" BASIS,
    WITHOUT WARRANTIES OR CONDITIONS OF ANY KIND, either express or implied.
    See the License for the specific language governing permissions and
    limitations under the License.
-->
<project xmlns="http://maven.apache.org/POM/4.0.0" xmlns:xsi="http://www.w3.org/2001/XMLSchema-instance" xsi:schemaLocation="http://maven.apache.org/POM/4.0.0 http://maven.apache.org/xsd/maven-4.0.0.xsd">
    <modelVersion>4.0.0</modelVersion>

    <parent>
        <groupId>com.aspectran</groupId>
        <artifactId>aspectran</artifactId>
<<<<<<< HEAD
        <version>6.12.1-SNAPSHOT</version>
=======
        <version>7.0.0-SNAPSHOT</version>
>>>>>>> 16669c54
    </parent>

    <artifactId>aspectran-shell</artifactId>
    <packaging>jar</packaging>

    <name>Aspectran Shell</name>
    <description>Build Interactive Shell Applications</description>

    <properties>
        <main.basedir>${project.parent.basedir}</main.basedir>
    </properties>

    <dependencies>
        <dependency>
            <groupId>${project.groupId}</groupId>
            <artifactId>aspectran-core</artifactId>
            <version>${project.version}</version>
        </dependency>
        <dependency>
            <groupId>${project.groupId}</groupId>
            <artifactId>aspectran-with-jetty</artifactId>
            <version>${project.version}</version>
            <optional>true</optional>
        </dependency>
        <dependency>
            <groupId>${project.groupId}</groupId>
            <artifactId>aspectran-with-undertow</artifactId>
            <version>${project.version}</version>
            <optional>true</optional>
        </dependency>
        <!-- Test dependencies -->
        <dependency>
            <groupId>${project.groupId}</groupId>
            <artifactId>aspectran-with-freemarker</artifactId>
            <version>${project.version}</version>
            <scope>test</scope>
        </dependency>
        <dependency>
            <groupId>org.slf4j</groupId>
            <artifactId>slf4j-api</artifactId>
            <scope>test</scope>
        </dependency>
        <dependency>
            <groupId>ch.qos.logback</groupId>
            <artifactId>logback-classic</artifactId>
            <scope>test</scope>
        </dependency>
        <dependency>
            <groupId>org.junit.jupiter</groupId>
            <artifactId>junit-jupiter-engine</artifactId>
            <scope>test</scope>
        </dependency>
    </dependencies>
</project><|MERGE_RESOLUTION|>--- conflicted
+++ resolved
@@ -20,11 +20,7 @@
     <parent>
         <groupId>com.aspectran</groupId>
         <artifactId>aspectran</artifactId>
-<<<<<<< HEAD
-        <version>6.12.1-SNAPSHOT</version>
-=======
         <version>7.0.0-SNAPSHOT</version>
->>>>>>> 16669c54
     </parent>
 
     <artifactId>aspectran-shell</artifactId>
